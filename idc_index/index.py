--- conflicted
+++ resolved
@@ -153,11 +153,8 @@
         patientId,
         studyInstanceUID,
         seriesInstanceUID,
-<<<<<<< HEAD
         sopInstanceUID=None,
-=======
         crdc_series_uuid,
->>>>>>> 1e52cc4a
     ):
         if collection_id is not None:
             if not isinstance(collection_id, str) and not isinstance(
@@ -177,25 +174,12 @@
                 seriesInstanceUID, list
             ):
                 raise TypeError("seriesInstanceUID must be a string or list of strings")
-<<<<<<< HEAD
         if sopInstanceUID is not None:
             if not isinstance(sopInstanceUID, str) and not isinstance(
                 sopInstanceUID, list
             ):
                 raise TypeError("sopInstanceUID must be a string or list of strings")
 
-        if collection_id is not None:
-            result_df = IDCClient._filter_by_collection_id(df_index, collection_id)
-        else:
-            result_df = df_index
-
-        if patientId is not None:
-            result_df = IDCClient._filter_by_patient_id(result_df, patientId)
-
-        if studyInstanceUID is not None:
-            result_df = IDCClient._filter_by_dicom_study_uid(
-                result_df, studyInstanceUID
-=======
         if crdc_series_uuid is not None:
             if not isinstance(crdc_series_uuid, str) and not isinstance(
                 crdc_series_uuid, list
@@ -216,10 +200,15 @@
         if crdc_series_uuid is not None:
             result_df = IDCClient._filter_dataframe_by_id(
                 "crdc_series_uuid", df_index, crdc_series_uuid
->>>>>>> 1e52cc4a
             )
             return result_df
 
+        if sopInstanceUID is not None:
+            result_df = IDCClient._filter_by_dicom_instance_uid(
+                result_df, sopInstanceUID
+            )
+            return result_df
+          
         if seriesInstanceUID is not None:
             result_df = IDCClient._filter_by_dicom_series_uid(
                 df_index, seriesInstanceUID
@@ -234,20 +223,11 @@
             result_df = IDCClient._filter_by_patient_id(df_index, patientId)
             return result_df
 
-<<<<<<< HEAD
-        if sopInstanceUID is not None:
-            result_df = IDCClient._filter_by_dicom_instance_uid(
-                result_df, sopInstanceUID
-            )
-
-        return result_df
-=======
         if collection_id is not None:
             result_df = IDCClient._filter_by_collection_id(df_index, collection_id)
             return result_df
 
         return None
->>>>>>> 1e52cc4a
 
     @staticmethod
     def _filter_by_collection_id(df_index, collection_id):
@@ -1583,11 +1563,8 @@
         patientId=None,
         studyInstanceUID=None,
         seriesInstanceUID=None,
-<<<<<<< HEAD
         sopInstanceUID=None,
-=======
         crdc_series_uuid=None,
->>>>>>> 1e52cc4a
         quiet=True,
         show_progress_bar=True,
         use_s5cmd_sync=False,
@@ -1603,11 +1580,8 @@
             patientId: string or list of strings containing the values of PatientID to filter by
             studyInstanceUID: string or list of strings containing the values of DICOM StudyInstanceUID to filter by
             seriesInstanceUID: string or list of strings containing the values of DICOM SeriesInstanceUID to filter by
-<<<<<<< HEAD
             sopInstanceUID: string or list of strings containing the values of DICOM SOPInstanceUID to filter by
-=======
             crdc_series_uuid: string or list of strings containing the values of crdc_series_uuid to filter by
->>>>>>> 1e52cc4a
             quiet (bool): If True, suppresses the output of the subprocess. Defaults to True
             show_progress_bar (bool): If True, tracks the progress of download
             use_s5cmd_sync (bool): If True, will use s5cmd sync operation instead of cp when downloadDirectory is not empty; this can significantly improve the download speed if the content is partially downloaded
@@ -1617,13 +1591,12 @@
 
         downloadDir = self._check_create_directory(downloadDir)
 
-<<<<<<< HEAD
         # If SOPInstanceUID(s) are given, we need to join the main index with the instance-level index
         if sopInstanceUID:
             if hasattr(
                 self, "sm_instance_index"
             ):  # check if instance-level index is installed
-                index_to_be_filtered = self.sm_instance_index
+                download_df = self.sm_instance_index
             else:
                 logger.error(
                     "Instance-level access not possible because instance-level index not installed."
@@ -1632,11 +1605,8 @@
                     "Instance-level access not possible because instance-level index not installed."
                 )
         else:
-            index_to_be_filtered = self.index
-
-        result_df = self._safe_filter_by_selection(
-            index_to_be_filtered,
-=======
+            download_df = self.index
+
         if crdc_series_uuid is not None:
             download_df = pd.concat(
                 [
@@ -1671,16 +1641,12 @@
 
         result_df = self._safe_filter_by_selection(
             download_df,
->>>>>>> 1e52cc4a
             collection_id=collection_id,
             patientId=patientId,
             studyInstanceUID=studyInstanceUID,
             seriesInstanceUID=seriesInstanceUID,
-<<<<<<< HEAD
             sopInstanceUID=sopInstanceUID,
-=======
             crdc_series_uuid=crdc_series_uuid,
->>>>>>> 1e52cc4a
         )
 
         if not sopInstanceUID:
