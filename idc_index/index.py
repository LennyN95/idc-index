# pylint: disable=too-many-lines

from __future__ import annotations

import logging
import os
import shutil
import subprocess
import tempfile
import time
from importlib.metadata import distribution
from pathlib import Path

import duckdb
import idc_index_data
import pandas as pd
import psutil
import requests
from packaging.version import Version
from tqdm import tqdm

aws_endpoint_url = "https://s3.amazonaws.com"
gcp_endpoint_url = "https://storage.googleapis.com"
asset_endpoint_url = f"https://github.com/ImagingDataCommons/idc-index-data/releases/download/{idc_index_data.__version__}"

logging.basicConfig(format="%(asctime)s - %(message)s", level=logging.INFO)
logger = logging.getLogger(__name__)


class IDCClient:
    # Default download hierarchy template
    DOWNLOAD_HIERARCHY_DEFAULT = (
        "%collection_id/%PatientID/%StudyInstanceUID/%Modality_%SeriesInstanceUID"
    )

    # Defined citation formats that can be passed to the citations request methods
    # see acceptable values at https://citation.crosscite.org/docs.html#sec-4
    CITATION_FORMAT_APA = "text/x-bibliography; style=apa; locale=en-US"
    CITATION_FORMAT_TURTLE = "text/turtle"
    CITATION_FORMAT_JSON = "application/vnd.citationstyles.csl+json"
    CITATION_FORMAT_BIBTEX = "application/x-bibtex"

    # Singleton pattern
    # NOTE: In the future, one may want to use multiple clients e.g. for sub-datasets so a attribute-singleton as shown below seems a better option.
    # _instance: IDCClient
    # def __new__(cls):
    #     if not hasattr(cls, "_instance") or getattr(cls, "_instance") is None:
    #         instance = super(IDCClient, cls).__new__(cls)
    #         setattr(cls, "_instance", instance)
    #     return cls._instance

    _client: IDCClient

    @classmethod
    def client(cls) -> IDCClient:
        if not hasattr(cls, "_client") or getattr(cls, "_client") is None:
            setattr(cls, "_client", IDCClient())

        return cls._client

    def __init__(self):
        # Read main index file
        file_path = idc_index_data.IDC_INDEX_PARQUET_FILEPATH
        logger.debug(f"Reading index file v{idc_index_data.__version__}")
        self.index = pd.read_parquet(file_path)

        self.previous_versions_index_path = (
            idc_index_data.PRIOR_VERSIONS_INDEX_PARQUET_FILEPATH
        )

        # self.index = self.index.astype(str).replace("nan", "")
        self.index["series_size_MB"] = self.index["series_size_MB"].astype(float)
        self.collection_summary = self.index.groupby("collection_id").agg(
            {"Modality": pd.Series.unique, "series_size_MB": "sum"}
        )

        idc_version = f"v{Version(idc_index_data.__version__).major}"

        self.indices_overview = {
            "index": {
                "description": "Main index containing one row per DICOM series.",
                "installed": True,
                "url": None,
            },
            "previous_versions_index": {
                "description": "index containing one row per DICOM series from all previous IDC versions that are not in current version.",
                "installed": True,
                "url": None,
            },
            "sm_index": {
                "description": "DICOM Slide Microscopy series-level index.",
                "installed": False,
                "url": f"{asset_endpoint_url}/sm_index.parquet",
            },
            "sm_instance_index": {
                "description": "DICOM Slide Microscopy instance-level index.",
                "installed": False,
                "url": f"{asset_endpoint_url}/sm_instance_index.parquet",
            },
            "clinical_index": {
                "description": "Index of clinical data accompanying the available images.",
                "installed": False,
                "url": f"{asset_endpoint_url}/clinical_index.parquet",
            },
        }

        # Lookup s5cmd
        self.s5cmdPath = shutil.which("s5cmd")
        if self.s5cmdPath is None:
            # Workaround to support environment without a properly setup PATH
            # See https://github.com/Slicer/Slicer/pull/7587
            logger.debug("Falling back to looking up s5cmd along side the package")
            for script in distribution("s5cmd").files:
                if str(script).startswith("s5cmd/bin/s5cmd"):
                    self.s5cmdPath = script.locate().resolve(strict=True)
                    break
        if self.s5cmdPath is None:
            raise FileNotFoundError(
                "s5cmd executable not found. Please install s5cmd from https://github.com/peak/s5cmd#installation"
            )
        self.s5cmdPath = str(self.s5cmdPath)
        logger.debug(f"Found s5cmd executable: {self.s5cmdPath}")
        # ... and check it can be executed
        subprocess.check_call([self.s5cmdPath, "--help"], stdout=subprocess.DEVNULL)

    @staticmethod
    def _filter_dataframe_by_id(key, dataframe, _id):
        values = _id
        if isinstance(_id, str):
            values = [_id]
        filtered_df = dataframe[dataframe[key].isin(values)].copy()
        if filtered_df.empty:
            error_message = f"No data found for the {key} with the values {values}."
            raise ValueError(error_message)
        return filtered_df

    @staticmethod
    def _safe_filter_by_selection(
        df_index,
        collection_id,
        patientId,
        studyInstanceUID,
        seriesInstanceUID,
        sopInstanceUID=None,
    ):
        if collection_id is not None:
            if not isinstance(collection_id, str) and not isinstance(
                collection_id, list
            ):
                raise TypeError("collection_id must be a string or list of strings")
        if patientId is not None:
            if not isinstance(patientId, str) and not isinstance(patientId, list):
                raise TypeError("patientId must be a string or list of strings")
        if studyInstanceUID is not None:
            if not isinstance(studyInstanceUID, str) and not isinstance(
                studyInstanceUID, list
            ):
                raise TypeError("studyInstanceUID must be a string or list of strings")
        if seriesInstanceUID is not None:
            if not isinstance(seriesInstanceUID, str) and not isinstance(
                seriesInstanceUID, list
            ):
                raise TypeError("seriesInstanceUID must be a string or list of strings")
        if sopInstanceUID is not None:
            if not isinstance(sopInstanceUID, str) and not isinstance(
                sopInstanceUID, list
            ):
                raise TypeError("sopInstanceUID must be a string or list of strings")

        if collection_id is not None:
            result_df = IDCClient._filter_by_collection_id(df_index, collection_id)
        else:
            result_df = df_index

        if patientId is not None:
            result_df = IDCClient._filter_by_patient_id(result_df, patientId)

        if studyInstanceUID is not None:
            result_df = IDCClient._filter_by_dicom_study_uid(
                result_df, studyInstanceUID
            )

        if seriesInstanceUID is not None:
            result_df = IDCClient._filter_by_dicom_series_uid(
                result_df, seriesInstanceUID
            )

        if sopInstanceUID is not None:
            result_df = IDCClient._filter_by_dicom_instance_uid(
                result_df, sopInstanceUID
            )

        return result_df

    @staticmethod
    def _filter_by_collection_id(df_index, collection_id):
        return IDCClient._filter_dataframe_by_id(
            "collection_id", df_index, collection_id
        )

    @staticmethod
    def _filter_by_patient_id(df_index, patient_id):
        return IDCClient._filter_dataframe_by_id("PatientID", df_index, patient_id)

    @staticmethod
    def _filter_by_dicom_study_uid(df_index, dicom_study_uid):
        return IDCClient._filter_dataframe_by_id(
            "StudyInstanceUID", df_index, dicom_study_uid
        )

    @staticmethod
    def _filter_by_dicom_series_uid(df_index, dicom_series_uid):
        return IDCClient._filter_dataframe_by_id(
            "SeriesInstanceUID", df_index, dicom_series_uid
        )

    @staticmethod
    def _filter_by_dicom_instance_uid(df_index, dicom_instance_uid):
        return IDCClient._filter_dataframe_by_id(
            "SOPInstanceUID", df_index, dicom_instance_uid
        )

    @staticmethod
    def get_idc_version():
        """
        Returns the version of IDC data used in idc-index
        """
        idc_version = Version(idc_index_data.__version__).major
        return f"v{idc_version}"

    @staticmethod
    def _check_create_directory(download_dir):
        """
        Mimic behavior of s5cmd and create the download directory if it does not exist
        """
        download_dir = Path(download_dir)
        download_dir.mkdir(parents=True, exist_ok=True)

        return str(download_dir.resolve())

    def fetch_index(self, index) -> None:
        """
        Downloads requested index and adds this index joined with the main index as respective class attribute.

        Args:
            index (str): Name of the index to be downloaded.
        """

        if index not in self.indices_overview:
            logger.error(f"Index {index} is not available and can not be fetched.")
        elif self.indices_overview[index]["installed"]:
            logger.warning(
                f"Index {index} already installed and will not be fetched again."
            )
        else:
            response = requests.get(self.indices_overview[index]["url"], timeout=30)
            if response.status_code == 200:
                filepath = os.path.join(
                    idc_index_data.IDC_INDEX_PARQUET_FILEPATH.parents[0],
                    f"{index}.parquet",
                )

                with open(filepath, mode="wb") as file:
                    file.write(response.content)

                # Join new index with main index
                sm_instance_index = pd.read_parquet(filepath)
                sm_instance_index = sm_instance_index.merge(
                    self.index, on="SeriesInstanceUID", how="left"
                )

                setattr(self.__class__, index, sm_instance_index)
                self.indices_overview[index]["installed"] = True

            else:
                logger.error(
                    f"Failed to fetch index from URL {self.indices_overview[index]['url']}: {response.status_code}"
                )

    def get_collections(self):
        """
        Returns the collections present in IDC
        """
        unique_collections = self.index["collection_id"].unique()
        return unique_collections.tolist()

    def get_series_size(self, seriesInstanceUID):
        """
        Gets cumulative size (MB) of the DICOM instances in a given SeriesInstanceUID.

        Args:
            seriesInstanceUID (str): The DICOM SeriesInstanceUID.

        Returns:
            float: The cumulative size of the DICOM instances in the given SeriesInstanceUID rounded to two digits, in MB.

        Raises:
            ValueError: If the `seriesInstanceUID` does not exist.
        """

        resp = self.index[["SeriesInstanceUID"] == seriesInstanceUID][
            "series_size_MB"
        ].iloc[0]
        return resp

    def get_patients(self, collection_id, outputFormat="dict"):
        """
        Gets the patients in a collection.

        Args:
            collection_id (str or list[str]): The collection id or list of collection ids. This should be in lower case separated by underscores.
                For example, 'pdmr_texture_analysis'. or ['pdmr_texture_analysis','nlst']

            outputFormat (str): The format in which to return the patient IDs. Available options are 'dict',
                'df', and 'list'. Default is 'dict'.

        Returns:
            dict or pandas.DataFrame or list: Patient IDs in the requested output format. By default, it returns a dictionary.

        Raises:
            ValueError: If `outputFormat` is not one of 'dict', 'df', 'list'.
        """

        if not isinstance(collection_id, str) and not isinstance(collection_id, list):
            raise TypeError("collection_id must be a string or list of strings")

        if outputFormat not in ["dict", "df", "list"]:
            raise ValueError("outputFormat must be either 'dict', 'df', or 'list")

        patient_df = self._filter_by_collection_id(self.index, collection_id)

        if outputFormat == "list":
            response = patient_df["PatientID"].unique().tolist()
        else:
            sql = """
                SELECT
                    PatientID,
                    STRING_AGG(DISTINCT PatientSex) as PatientSex,
                    STRING_AGG(DISTINCT PatientAge) as PatientAge
                FROM
                    patient_df
                GROUP BY
                    PatientID
                ORDER BY
                    PatientID
                """
            patient_df = duckdb.sql(sql).df()
            # Convert DataFrame to a list of dictionaries for the API-like response
            if outputFormat == "dict":
                response = patient_df.to_dict(orient="records")
            else:
                response = patient_df

        logger.debug("Get patient response: %s", str(response))

        return response

    def get_dicom_studies(self, patientId, outputFormat="dict"):
        """
        Returns Studies for a given patient or list of patients.

        Args:
            patientId (str or list of str): The patient Id or a list of patient Ids.

            outputFormat (str): The format in which to return the studies. Available options are 'dict',
                'df', and 'list'. Default is 'dict'.

        Returns:
            dict or pandas.DataFrame or list: Studies in the requested output format. By default, it returns a dictionary.

        Raises:
            ValueError: If `outputFormat` is not one of 'dict', 'df', 'list'.
            ValueError: If any of the `patientId` does not exist.
        """

        if not isinstance(patientId, str) and not isinstance(patientId, list):
            raise TypeError("patientId must be a string or list of strings")

        if outputFormat not in ["dict", "df", "list"]:
            raise ValueError("outputFormat must be either 'dict' or 'df' or 'list'")

        studies_df = self._filter_by_patient_id(self.index, patientId)

        if outputFormat == "list":
            response = studies_df["StudyInstanceUID"].unique().tolist()
        else:
            sql = """
                SELECT
                    StudyInstanceUID,
                    STRING_AGG(DISTINCT StudyDate) as StudyDate,
                    STRING_AGG(DISTINCT StudyDescription) as StudyDescription,
                    COUNT(SeriesInstanceUID) as SeriesCount
                FROM
                    studies_df
                GROUP BY
                    StudyInstanceUID
                ORDER BY
                    2,3,4
                """
            studies_df = duckdb.query(sql).df()

            if outputFormat == "dict":
                response = studies_df.to_dict(orient="records")
            else:
                response = studies_df

        logger.debug("Get patient study response: %s", str(response))

        return response

    def get_dicom_series(self, studyInstanceUID, outputFormat="dict"):
        """
        Returns Series for a given study or list of studies.

        Args:
            studyInstanceUID (str or list of str): The DICOM StudyInstanceUID or a list of StudyInstanceUIDs.

            outputFormat (str): The format in which to return the series. Available options are 'dict',
                'df', and 'list'. Default is 'dict'.

        Returns:
            dict or pandas.DataFrame or list: Series in the requested output format. By default, it returns a dictionary.

        Raises:
            ValueError: If `outputFormat` is not one of 'dict', 'df', 'list'.
            ValueError: If any of the `studyInstanceUID` does not exist.
        """

        if not isinstance(studyInstanceUID, str) and not isinstance(
            studyInstanceUID, list
        ):
            raise TypeError("studyInstanceUID must be a string or list of strings")

        if outputFormat not in ["dict", "df", "list"]:
            raise ValueError("outputFormat must be either 'dict' or 'df' or 'list'")

        series_df = self._filter_by_dicom_study_uid(self.index, studyInstanceUID)

        if outputFormat == "list":
            response = series_df["SeriesInstanceUID"].unique().tolist()
        else:
            series_df = series_df.rename(
                columns={
                    "collection_id": "Collection",
                    "instanceCount": "instance_count",
                }
            )
            series_df["ImageCount"] = 1
            series_df = series_df[
                [
                    "StudyInstanceUID",
                    "SeriesInstanceUID",
                    "Modality",
                    "SeriesDate",
                    "Collection",
                    "BodyPartExamined",
                    "SeriesDescription",
                    "Manufacturer",
                    "ManufacturerModelName",
                    "series_size_MB",
                    "SeriesNumber",
                    "instance_count",
                    "ImageCount",
                ]
            ]

            series_df = series_df.drop_duplicates().sort_values(
                by=[
                    "Modality",
                    "SeriesDate",
                    "SeriesDescription",
                    "BodyPartExamined",
                    "SeriesNumber",
                ]
            )
            # Convert DataFrame to a list of dictionaries for the API-like response
            if outputFormat == "dict":
                response = series_df.to_dict(orient="records")
            else:
                response = series_df
        logger.debug("Get series response: %s", str(response))

        return response

    def get_series_file_URLs(self, seriesInstanceUID):
        """
        Get the URLs of the files corresponding to the DICOM instances in a given SeriesInstanceUID.

        Args:
            SeriesInstanceUID: string containing the value of DICOM SeriesInstanceUID to filter by

        Returns:
            list of strings containing the AWS S3 URLs of the files corresponding to the SeriesInstanceUID
        """
        # Query to get the S3 URL
        s3url_query = f"""
        SELECT
        series_aws_url
        FROM
        index
        WHERE
        SeriesInstanceUID='{seriesInstanceUID}'
        """
        s3url_query_df = self.sql_query(s3url_query)
        s3_url = s3url_query_df.series_aws_url[0]

        # Remove the last character from the S3 URL
        s3_url = s3_url[:-1]

        # Run the s5cmd ls command and capture its output
        result = subprocess.run(
            [self.s5cmdPath, "--no-sign-request", "ls", s3_url],
            stdout=subprocess.PIPE,
            check=False,
        )
        output = result.stdout.decode("utf-8")

        # Parse the output to get the file names
        lines = output.split("\n")
        file_names = [
            s3_url + line.split()[-1]
            for line in lines
            if line and line.split()[-1].endswith(".dcm")
        ]

        return file_names

    def get_viewer_URL(
        self, seriesInstanceUID=None, studyInstanceUID=None, viewer_selector=None
    ):
        """
        Get the URL of the IDC viewer for the given series or study in IDC based on
        the provided SeriesInstanceUID or StudyInstanceUID. If StudyInstanceUID is not provided,
        it will be automatically deduced. If viewer_selector is not provided, default viewers
        will be used (OHIF v2 or v3 for radiology modalities, and Slim for SM).

        This function will validate the provided SeriesInstanceUID or StudyInstanceUID against IDC
        index to ensure that the series or study is available in IDC.

        Args:
            SeriesInstanceUID: string containing the value of DICOM SeriesInstanceUID for a series
                available in IDC

            StudyInstanceUID: string containing the value of DICOM SeriesInstanceUID for a series
                available in IDC

            viewer_selector: string containing the name of the viewer to use. Must be one of the following:
                ohif_v2, ohif_v3, or slim. If not provided, default viewers will be used.

        Returns:
            string containing the IDC viewer URL for the requested selection
        """

        if seriesInstanceUID is None and studyInstanceUID is None:
            raise ValueError(
                "Either SeriesInstanceUID or StudyInstanceUID, or both, must be provided."
            )

        if (
            seriesInstanceUID is not None
            and seriesInstanceUID not in self.index["SeriesInstanceUID"].values
        ):
            raise ValueError("SeriesInstanceUID not found in IDC index.")

        if (
            studyInstanceUID is not None
            and studyInstanceUID not in self.index["StudyInstanceUID"].values
        ):
            raise ValueError("StudyInstanceUID not found in IDC index.")

        if viewer_selector is not None and viewer_selector not in [
            "ohif_v2",
            "ohif_v3",
            "slim",
        ]:
            raise ValueError(
                "viewer_selector must be one of 'ohif_v2', 'ohif_v3',  or 'slim'."
            )

        modality = None

        if studyInstanceUID is None:
            query = f"""
            SELECT
                DISTINCT(StudyInstanceUID),
                Modality
            FROM
                index
            WHERE
                SeriesInstanceUID='{seriesInstanceUID}'
            """
            query_result = self.sql_query(query)
            studyInstanceUID = query_result.StudyInstanceUID[0]
            modality = query_result.Modality[0]

        else:
            query = f"""
            SELECT
                DISTINCT(Modality)
            FROM
                index
            WHERE
                StudyInstanceUID='{studyInstanceUID}'
            """
            query_result = self.sql_query(query)
            modality = query_result.Modality[0]

        viewer_url = None
        if viewer_selector is None:
            if "SM" in modality:
                viewer_selector = "slim"
            else:
                viewer_selector = "ohif_v2"

        if viewer_selector == "ohif_v2":
            if seriesInstanceUID is None:
                viewer_url = f"https://viewer.imaging.datacommons.cancer.gov/viewer/{studyInstanceUID}"
            else:
                viewer_url = f"https://viewer.imaging.datacommons.cancer.gov/viewer/{studyInstanceUID}?SeriesInstanceUID={seriesInstanceUID}"
        elif viewer_selector == "ohif_v3":
            if seriesInstanceUID is None:
                viewer_url = f"https://viewer.imaging.datacommons.cancer.gov/v3/viewer/?StudyInstanceUIDs={studyInstanceUID}"
            else:
                viewer_url = f"https://viewer.imaging.datacommons.cancer.gov/v3/viewer/?StudyInstanceUIDs={studyInstanceUID}&SeriesInstanceUIDs={seriesInstanceUID}"
        elif viewer_selector == "volview":
            # TODO! Not implemented yet
            viewer_url = None
        elif viewer_selector == "slim":
            if seriesInstanceUID is None:
                viewer_url = f"https://viewer.imaging.datacommons.cancer.gov/slim/studies/{studyInstanceUID}"
            else:
                viewer_url = f"https://viewer.imaging.datacommons.cancer.gov/slim/studies/{studyInstanceUID}/series/{seriesInstanceUID}"

        return viewer_url

    def _validate_update_manifest_and_get_download_size(
        self,
        manifestFile,
        downloadDir,
        validate_manifest,
        use_s5cmd_sync,
        dirTemplate,
    ) -> tuple[float, str, Path]:
        """
        Validates the manifest file by checking the URLs in the manifest

        Args:
            manifestFile (str): The path to the manifest file.
            downloadDir (str): The path to the download directory.
            validate_manifest (bool): If True, validates the manifest for any errors. Defaults to True.
            show_progress_bar (bool): If True, tracks the progress of download
            use_s5cmd_sync (bool): If True, will use s5cmd sync operation instead of cp when downloadDirectory is not empty; this can significantly improve the download speed if the content is partially downloaded
            dirTemplate (str): A template string for the directory path. Must start with %. Defaults to index.DOWNLOAD_HIERARCHY_DEFAULT. It can contain attributes (PatientID, collection_id, Modality, StudyInstanceUID, SeriesInstanceUID) wrapped in '%'. Special characters can be used as connectors: '-' (hyphen), '/' (slash for subdirectories), '_' (underscore). Can be disabled by None.

        Returns:
            total_size (float): The total size of all series in the manifest file.
            endpoint_to_use (str): The endpoint URL to use (either AWS or GCP).
            temp_manifest_file(Path): Path to the temporary manifest file for downstream steps
        Raises:
            ValueError: If the manifest file does not exist, if any URL in the manifest file is invalid, or if any URL is inaccessible in both AWS and GCP.
            Exception: If the manifest contains URLs from both AWS and GCP.
        """
        logger.debug("manifest validation is requested: " + str(validate_manifest))

        logger.debug("Parsing the manifest. Please wait..")
        # Read the manifest as a csv file
        manifest_df = pd.read_csv(
            manifestFile, comment="#", skip_blank_lines=True, header=None
        )

        # Rename the column
        manifest_df.columns = ["manifest_cp_cmd"]

        # create a copy of the index
        index_df_copy = self.index

        # use default hierarchy
        if dirTemplate is not None:
            hierarchy = self._generate_sql_concat_for_building_directory(
                dirTemplate=dirTemplate, downloadDir=downloadDir
            )
        else:
            hierarchy = "NULL"

        # Extract s3 url and crdc_series_uuid from the manifest copy commands
        # Next, extract crdc_series_uuid from aws_series_url in the index and
        # try to verify if every series in the manifest is present in the index

        # TODO: need to remove the assumption that manifest commands will have 'cp'
        #  and need to parse S3 URL directly
        # ruff: noqa
        sql = f"""
            PRAGMA disable_progress_bar;
            WITH
            index_temp AS (
            SELECT
                seriesInstanceUID,
                series_aws_url,
                series_size_MB,
                {hierarchy} AS path,
                REGEXP_EXTRACT(series_aws_url, '(?:.*?\\/){{3}}([^\\/?#]+)', 1) index_crdc_series_uuid
            FROM
                index_df_copy),
            manifest_temp AS (
            SELECT
                manifest_cp_cmd,
                REGEXP_EXTRACT(manifest_cp_cmd, '(?:.*?\\/){{3}}([^\\/?#]+)', 1) AS manifest_crdc_series_uuid,
                REGEXP_EXTRACT(manifest_cp_cmd, 's3://\\S+') AS s3_url,
            FROM
                manifest_df )
            SELECT
                seriesInstanceuid,
                s3_url,
                path,
                series_size_MB,
                index_crdc_series_uuid is not NULL as crdc_series_uuid_match,
                s3_url==series_aws_url AS s3_url_match,
                manifest_temp.manifest_cp_cmd,
            CASE
                WHEN s3_url==series_aws_url THEN 'aws'
            ELSE
                'unknown'
            END
                AS endpoint
            FROM
                manifest_temp
            LEFT JOIN
                index_temp
            ON
                index_temp.index_crdc_series_uuid = manifest_temp.manifest_crdc_series_uuid
        """
        # ruff: noqa: end
        merged_df = duckdb.query(sql).df()

        endpoint_to_use = None

        # Check if any crdc_series_uuid are not found in the index
        if not all(merged_df["crdc_series_uuid_match"]):
            missing_manifest_cp_cmds = merged_df.loc[
                ~merged_df["crdc_series_uuid_match"], "manifest_cp_cmd"
            ]
            missing_in_main_cnt = len(missing_manifest_cp_cmds.tolist())
            logger.warning(
                f"The total of {missing_in_main_cnt} copy commands are not recognized as referencing any associated series in the main index.\n"
                "This means either these commands are invalid, or they may correspond to files available in a release of IDC\n"
                f"different from {self.get_idc_version()} used in this version of idc-index. Prior data releases will be checked next."
            )

            logger.debug(
                "Checking if the requested data is available in other idc versions "
            )
            missing_series_sql = f"""
            PRAGMA disable_progress_bar;
            WITH
            combined_index AS
            (SELECT
                *,
                {hierarchy} AS path,
            FROM
                index_df_copy
            union by name
            SELECT
                *,
                 {hierarchy} AS path,
            FROM
                '{self.previous_versions_index_path}' pvip

            ),
            index_temp AS (
            SELECT
                seriesInstanceUID,
                series_aws_url,
                series_size_MB,
                path,
                REGEXP_EXTRACT(series_aws_url, '(?:.*?\\/){{3}}([^\\/?#]+)', 1) index_crdc_series_uuid
            FROM
                combined_index),
            manifest_temp AS (
            SELECT
                manifest_cp_cmd,
                REGEXP_EXTRACT(manifest_cp_cmd, '(?:.*?\\/){{3}}([^\\/?#]+)', 1) AS manifest_crdc_series_uuid,
                REGEXP_REPLACE(regexp_replace(manifest_cp_cmd, 'cp ', ''), '\\s[^\\s]*$', '') AS s3_url,
            FROM
                manifest_df )
            SELECT
                seriesInstanceuid,
                s3_url,
                path,
                series_size_MB,
                index_crdc_series_uuid is not NULL as crdc_series_uuid_match,
                TRIM(s3_url) = TRIM(series_aws_url) AS s3_url_match,
                manifest_temp.manifest_cp_cmd,
            CASE
                WHEN TRIM(s3_url) = TRIM(series_aws_url) THEN 'aws'
            ELSE
                'unknown'
            END
                AS endpoint
            FROM
                manifest_temp
            LEFT JOIN
                index_temp
            ON
                index_temp.index_crdc_series_uuid = manifest_temp.manifest_crdc_series_uuid
            """
            merged_df = duckdb.query(missing_series_sql).df()
            if not all(merged_df["crdc_series_uuid_match"]):
                missing_manifest_cp_cmds = merged_df.loc[
                    ~merged_df["crdc_series_uuid_match"], "manifest_cp_cmd"
                ]
                logger.error(
                    "The following manifest copy commands are not recognized as referencing any associated series in any release of IDC.\n"
                    "This means either these commands are invalid. Please submit an issue on https://github.com/ImagingDataCommons/idc-index/issues \n"
                    "The corresponding files could not be downloaded.\n"
                )
                logger.error("\n" + "\n".join(missing_manifest_cp_cmds.tolist()))
            else:
                logger.info("All of the identifiers from manifest have been resolved!")

        if validate_manifest:
            # Check if there is more than one endpoint
            if len(merged_df["endpoint"].unique()) > 1:
                raise ValueError(
                    "Either GCS bucket path is invalid or manifest has a mix of GCS and AWS urls. "
                )

            if (
                len(merged_df["endpoint"].unique()) == 1
                and merged_df["endpoint"].values[0] == "aws"
            ):
                endpoint_to_use = aws_endpoint_url

            if (
                len(merged_df["endpoint"].unique()) == 1
                and merged_df["endpoint"].values[0] == "unknown"
            ):
                cmd = [
                    self.s5cmdPath,
                    "--no-sign-request",
                    "--endpoint-url",
                    gcp_endpoint_url,
                    "ls",
                    merged_df.s3_url.values[0],
                ]
                process = subprocess.run(
                    cmd, capture_output=True, text=True, check=False
                )
                if process.stderr and process.stdout.startswith("ERROR"):
                    logger.debug(
                        "Folder not available in GCP. Manifest appears to be invalid."
                    )
                    if validate_manifest:
                        raise ValueError
                else:
                    endpoint_to_use = gcp_endpoint_url

        elif merged_df["endpoint"].values[0] == "aws":
            endpoint_to_use = aws_endpoint_url
        else:
            # TODO: here we assume that the endpoint is GCP; we could check at least the first URL to be sure,
            # but we can take care of this in a more principled way by including GCP bucket directly
            # in the future, see https://github.com/ImagingDataCommons/idc-index/pull/56#discussion_r1582157048
            endpoint_to_use = gcp_endpoint_url

        # Calculate total size
        total_size = merged_df["series_size_MB"].sum()
        total_size = round(total_size, 2)

        # if dirTemplate is not None:
        #     hierarchy = self._generate_sql_concat_for_building_directory(
        #         dirTemplate=dirTemplate, downloadDir=downloadDir
        #     )
        #     sql = f"""
        #         WITH temp as
        #             (
        #                 SELECT
        #                     seriesInstanceUID,
        #                     s3_url
        #                 FROM
        #                     merged_df
        #             )
        #         SELECT
        #             s3_url,
        #             {hierarchy} as path
        #         FROM
        #             temp
        #         JOIN
        #             index using (seriesInstanceUID)
        #         """
        #     logger.debug(f"About to run this query:\n{sql}")
        #     merged_df = self.sql_query(sql)
        # Write a temporary manifest file
        with tempfile.NamedTemporaryFile(mode="w", delete=False) as temp_manifest_file:
            if use_s5cmd_sync and len(os.listdir(downloadDir)) != 0:
                if dirTemplate is not None:
                    merged_df["s5cmd_cmd"] = (
                        "sync "
                        + merged_df["s3_url"]
                        + " "
                        + '"'
                        + merged_df["path"]
                        + '"'
                    )
                else:
                    merged_df["s5cmd_cmd"] = (
                        "sync " + merged_df["s3_url"] + " " + '"' + downloadDir + '"'
                    )
            elif dirTemplate is not None:
                merged_df["s5cmd_cmd"] = (
                    "cp " + merged_df["s3_url"] + " " + '"' + merged_df["path"] + '"'
                )
            else:
                merged_df["s5cmd_cmd"] = (
                    "cp " + merged_df["s3_url"] + " " + '"' + downloadDir + '"'
                )

            # Combine all commands into a single string with newline separators
            commands = "\n".join(merged_df["s5cmd_cmd"])

            temp_manifest_file.write(commands)

            logger.info("Parsing the manifest is finished. Download will begin soon")

        if dirTemplate is not None:
            list_of_directories = merged_df.path.to_list()
        else:
            list_of_directories = [downloadDir]
        return (
            total_size,
            endpoint_to_use,
            Path(temp_manifest_file.name),
            list_of_directories,
        )

    @staticmethod
    def _generate_sql_concat_for_building_directory(dirTemplate, downloadDir):
        # for now, we limit the allowed columns to this list to make sure that all
        # values are guaranteed to be non-empty and to not contain any special characters
        # in the future, we should consider including more attributes
        # also, if we allow any column, we should decide what we would do if the value is NULL
        valid_attributes = [
            "PatientID",
            "collection_id",
            "Modality",
            "StudyInstanceUID",
            "SeriesInstanceUID",
        ]
        valid_separators = ["_", "-", "/"]

        updated_template = dirTemplate

        # validate input template by removing all valid attributes and separators
        for attr in valid_attributes:
            updated_template = updated_template.replace("%" + attr, "")
        for sep in valid_separators:
            updated_template = updated_template.replace(sep, "")

        if updated_template != "":
            logger.error("Invalid download hierarchy template:" + updated_template)
            logger.error(
                "Make sure your template uses only valid attributes and separators"
            )
            logger.error("Valid attributes: " + str(valid_attributes))
            logger.error("Valid separators: " + str(valid_separators))
            raise ValueError

        concat_command = dirTemplate
        for attr in valid_attributes:
            concat_command = concat_command.replace("%" + attr, f"', {attr},'")

        # CONCAT command may contain empty strings, and they are not harmless -
        # duckdb does not like them!
        # NB: double-quotes are not allowed by duckdb!
        concat_command = f"CONCAT('{downloadDir}/','" + concat_command + "')"
        concat_command = concat_command.replace(",''", "")
        concat_command = concat_command.replace("'',", "")
        concat_command = concat_command.replace(",'',", "")
        return concat_command

    @staticmethod
    def _track_download_progress(
        size_MB: int,
        downloadDir: str,
        process: subprocess.Popen,
        show_progress_bar: bool = True,
        list_of_directories=None,
    ):
        logger.debug("Inputs received for tracking download:")
        logger.debug(f"size_MB: {size_MB}")
        logger.debug(f"downloadDir: {downloadDir}")
        logger.debug(f"show_progress_bar: {show_progress_bar}")

        runtime_errors = []

        if show_progress_bar:
            total_size_to_be_downloaded_bytes = size_MB * (10**6)
            initial_size_bytes = 0
            # Calculate the initial size of the directory
            for directory in list_of_directories:
                initial_size_bytes = IDCClient._get_dir_sum_file_size(directory)

            logger.info(
                "Initial size of the directory: %s",
                IDCClient._format_size(initial_size_bytes, size_in_bytes=True),
            )
            logger.info(
                "Approximate size of the files that need to be downloaded: %s",
                IDCClient._format_size(size_MB),
            )

            pbar = tqdm(
                total=total_size_to_be_downloaded_bytes,
                unit="B",
                unit_scale=True,
                desc="Downloading data",
            )

            while True:
                time.sleep(0.5)
                downloaded_bytes = 0
                for directory in list_of_directories:
                    downloaded_bytes += IDCClient._get_dir_sum_file_size(directory)
                downloaded_bytes -= initial_size_bytes
                pbar.n = min(
                    downloaded_bytes, total_size_to_be_downloaded_bytes
                )  # Prevent the progress bar from exceeding 100%
                pbar.refresh()
                if process.poll() is not None:
                    break
            # Wait for the process to finish
            _, stderr = process.communicate()
            pbar.close()

        else:
            while process.poll() is None:
                time.sleep(0.5)

    @staticmethod
    def _get_dir_sum_file_size(directory) -> int:
        path = Path(directory)
        sum_file_size = 0
        if path.exists() and path.is_dir():
            for f in path.iterdir():
                if f.is_file():
                    try:
                        sum_file_size += f.stat().st_size
                    except FileNotFoundError:
                        # file must have been removed before we
                        # could get its size
                        pass
        return sum_file_size

    def _parse_s5cmd_sync_output_and_generate_synced_manifest(
        self, stdout, downloadDir, dirTemplate
    ) -> Path:
        """
        Parse the output of s5cmd sync --dry-run to extract distinct folders and generate a synced manifest.

        Args:
            output (str): The output of s5cmd sync --dry-run command.
            downloadDir (str): The directory to download the files to.
            dirTemplate (str): Download directory hierarchy template.

        Returns:
            Path: The path to the generated synced manifest file.
            float: Download size in MB
        """
        logger.info("Parsing the s5cmd sync dry run output...")

        stdout_df = pd.DataFrame(stdout.splitlines(), columns=["s5cmd_output"])

        # create a copy of the index
        index_df_copy = self.index

        # TODO: need to remove the assumption that manifest commands will have 'cp'
        # ruff: noqa
        sql = """
            PRAGMA disable_progress_bar;
            WITH
            index_temp AS (
            SELECT
                *,
                REGEXP_EXTRACT(series_aws_url, '(?:.*?\\/){3}([^\\/?#]+)', 1) index_crdc_series_uuid
            FROM
                index_df_copy),
            sync_temp AS (
            SELECT
                DISTINCT CONCAT(REGEXP_EXTRACT(s5cmd_output, 'cp (s3://[^/]+/[^/]+)/.*', 1), '/*') AS s3_url,
                REGEXP_EXTRACT(CONCAT(REGEXP_EXTRACT(s5cmd_output, 'cp (s3://[^/]+/[^/]+)/.*', 1), '/*'),'(?:.*?\\/){3}([^\\/?#]+)',1) AS sync_crdc_instance_uuid
            FROM
                stdout_df )
            SELECT
                DISTINCT seriesInstanceUID,
                series_size_MB,
                s3_url
            FROM
                sync_temp
            LEFT JOIN
                index_temp
            ON
                index_temp.index_crdc_series_uuid = sync_temp.sync_crdc_instance_uuid
        """
        # ruff: noqa: end
        merged_df = duckdb.query(sql).df()
        sync_size = merged_df["series_size_MB"].sum()
        sync_size_rounded = round(sync_size, 2)

        logger.debug(f"sync_size_rounded: {sync_size_rounded}")

        if dirTemplate is not None:
            hierarchy = self._generate_sql_concat_for_building_directory(
                dirTemplate=dirTemplate, downloadDir=downloadDir
            )
            sql = f"""
                WITH temp as
                    (
                        SELECT
                            seriesInstanceUID
                        FROM
                            merged_df
                    )
                SELECT
                    series_aws_url,
                    {hierarchy} as path
                FROM
                    temp
                JOIN
                    index using (seriesInstanceUID)
                """
            synced_df = self.sql_query(sql)
        # Write a temporary manifest file
        with tempfile.NamedTemporaryFile(mode="w", delete=False) as synced_manifest:
            if dirTemplate is not None:
                synced_df["s5cmd_cmd"] = (
                    "sync " + synced_df["s3_url"] + " " + '"' + synced_df["path"] + '"'
                )
                list_of_directories = synced_df.path.to_list()
            else:
                synced_df["s5cmd_cmd"] = (
                    "sync " + synced_df["s3_url"] + " " + '"' + downloadDir + '"'
                )
                list_of_directories = [downloadDir]
                # Combine all commands into a single string with newline separators
            commands = "\n".join(synced_df["s5cmd_cmd"])

            synced_manifest.write(commands)

            logger.info("Parsing the s5cmd sync dry run output finished")
        return Path(synced_manifest.name), sync_size_rounded, list_of_directories

    def _s5cmd_run(
        self,
        endpoint_to_use,
        manifest_file,
        total_size,
        downloadDir,
        quiet,
        show_progress_bar,
        use_s5cmd_sync,
        dirTemplate,
        list_of_directories,
    ):
        """
        Executes the s5cmd command to sync files from a given endpoint to a local directory.

        This function first performs a dry run of the s5cmd command to check which files need to be downloaded.
        If there are files to be downloaded, it generates a new manifest file with the files to be synced and
        runs the s5cmd command again to download the files. The progress of the download is tracked and printed
        to the console.

        Args:
            endpoint_to_use (str): The endpoint URL to download the files from.
            manifest_file (str): The path to the manifest file listing the files to be downloaded.
            total_size (float): The total size of the files to be downloaded in MB.
            downloadDir (str): The local directory where the files will be downloaded.
            quiet (bool): If True, suppresses the stdout and stderr of the s5cmd command.
            show_progress_bar (bool): If True, tracks the progress of download
            use_s5cmd_sync (bool): If True, will use s5cmd sync operation instead of cp when downloadDirectory is not empty; this can significantly improve the download speed if the content is partially downloaded
            dirTemplate (str): Download directory hierarchy template.

        Raises:
            subprocess.CalledProcessError: If the s5cmd command fails.

        Returns:
            None
        """
        logger.debug("running self._s5cmd_run. Inputs received:")
        logger.debug(f"endpoint_to_use: {endpoint_to_use}")
        logger.debug(f"manifest_file: {manifest_file}")
        logger.debug(f"total_size: {total_size}")
        logger.debug(f"downloadDir: {downloadDir}")
        logger.debug(f"quiet: {quiet}")
        logger.debug(f"show_progress_bar: {show_progress_bar}")
        logger.debug(f"use_s5cmd_sync: {use_s5cmd_sync}")
        logger.debug(f"dirTemplate: {dirTemplate}")

        if quiet:
            stdout = subprocess.DEVNULL
            stderr = subprocess.DEVNULL
        else:
            stdout = None
            stderr = None

        if use_s5cmd_sync and len(os.listdir(downloadDir)) != 0:
            logger.debug(
                "Requested progress bar along with s5cmd sync dry run.\
                        Using s5cmd sync dry run as the destination folder is not empty"
            )
            dry_run_cmd = [
                self.s5cmdPath,
                "--no-sign-request",
                "--dry-run",
                "--endpoint-url",
                endpoint_to_use,
                "run",
                manifest_file,
            ]

            process = subprocess.run(
                dry_run_cmd, stdout=subprocess.PIPE, text=True, check=False
            )

            if process.stdout:
                # Some files need to be downloaded
                logger.info(
                    """
stoud from s5cmd sync dry run is not empty. Parsing the output to
evaluate what to download and corresponding size with only series level precision
"""
                )
                (
                    synced_manifest,
                    sync_size,
                    list_of_directories,
                ) = self._parse_s5cmd_sync_output_and_generate_synced_manifest(
                    stdout=process.stdout,
                    downloadDir=downloadDir,
                    dirTemplate=dirTemplate,
                )
                logger.info(f"sync_size (MB): {sync_size}")

                cmd = [
                    self.s5cmdPath,
                    "--no-sign-request",
                    "--endpoint-url",
                    endpoint_to_use,
                    "run",
                    synced_manifest,
                ]
                with subprocess.Popen(
                    cmd, stdout=stdout, stderr=stderr, universal_newlines=True
                ) as process:
                    if sync_size < total_size:
                        logger.info(
                            """
Destination folder is not empty and sync size is less than total size.
"""
                        )
                        existing_data_size = round(total_size - sync_size, 2)
                        logger.info(
                            f"Requested total download size is {total_size} MB, \
                                    however at least {existing_data_size} MB is already present,\
                                    so downloading only remaining up to {sync_size} MB\n\
                                    Please note that disk sizes are calculated at series level, \
                                    so if individual files are missing, displayed progress bar may\
                                    not be accurate."
                        )
                        self._track_download_progress(
                            sync_size, downloadDir, process, show_progress_bar
                        )
                    else:
                        self._track_download_progress(
                            total_size, downloadDir, process, show_progress_bar
                        )
            else:
                logger.info(
                    "It appears that all requested DICOM files are already present in destination folder"
                )
        else:
            logger.info(
                "Not using s5cmd sync as the destination folder is empty or sync or progress bar is not requested"
            )
            cmd = [
                self.s5cmdPath,
                "--no-sign-request",
                "--endpoint-url",
                endpoint_to_use,
                "run",
                manifest_file,
            ]

            # fedorov: did consider-using-with, and decided against it to keep the code more readable
            stderr_log_file = tempfile.NamedTemporaryFile(delete=False)  # pylint: disable=consider-using-with

            with subprocess.Popen(
                cmd,
                stdout=stdout,
                stderr=stderr_log_file,
                universal_newlines=True,
            ) as process:
                self._track_download_progress(
                    total_size,
                    downloadDir,
                    process,
                    show_progress_bar,
                    list_of_directories,
                )

                stderr_log_file.close()

                runtime_errors = []
                with open(stderr_log_file.name) as stderr_log_file:
                    for line in stderr_log_file.readlines():
                        if not quiet:
                            logger.info(line)
                        if line.startswith("ERROR"):
                            runtime_errors.append(line)

                Path(stderr_log_file.name).unlink()

                if len(runtime_errors) > 0:
                    logger.error(
                        "Download process failed with the following errors:\n"
                        + "\n".join(runtime_errors)
                    )

                # Check if download process completed successfully
                if process.returncode != 0:
                    logger.error(
                        f"Download process return non-zero exit code: {process.returncode}"
                    )
                else:
                    logger.info("Successfully downloaded files to %s", str(downloadDir))

    @staticmethod
    def _format_size(size, size_in_bytes: bool = False):
        if size_in_bytes:
            size_MB = size / (10**6)
        else:
            size_MB = size
        size_GB = size_MB / 1000
        size_TB = size_GB / 1000

        if size_TB >= 1:
            return f"{round(size_TB, 2)} TB"
        if size_GB >= 1:
            return f"{round(size_GB, 2)} GB"
        if size_MB >= 1:
            return f"{round(size_MB, 2)} MB"
        return f"{round(size, 2)} bytes"

    def download_from_manifest(
        self,
        manifestFile: str,
        downloadDir: str,
        quiet: bool = True,
        validate_manifest: bool = True,
        show_progress_bar: bool = True,
        use_s5cmd_sync: bool = False,
        dirTemplate=DOWNLOAD_HIERARCHY_DEFAULT,
    ) -> None:
        """
        Download the manifest file. In a series of steps, the manifest file
        is first validated to ensure every line contains a valid urls. It then
        gets the total size to be downloaded and runs download process on one
        process and download progress on another process.

        Args:
            manifestFile (str): The path to the manifest file.
            downloadDir (str): The directory to download the files to.
            quiet (bool): If True, suppresses the output of the subprocess. Defaults to True.
            validate_manifest (bool): If True, validates the manifest for any errors. Defaults to True.
            show_progress_bar (bool): If True, tracks the progress of download
            use_s5cmd_sync (bool): If True, will use s5cmd sync operation instead of cp when downloadDirectory is not empty; this can significantly improve the download speed if the content is partially downloaded
            dirTemplate (str): Download directory hierarchy template. This variable defines the folder hierarchy for the organizing the downloaded files in downloadDirectory. Defaults to index.DOWNLOAD_HIERARCHY_DEFAULT set to %collection_id/%PatientID/%StudyInstanceUID/%Modality_%SeriesInstanceUID. The template string can be built using a combination of selected metadata attributes (PatientID, collection_id, Modality, StudyInstanceUID, SeriesInstanceUID) that must be prefixed by '%'. The following special characters can be used as separators: '-' (hyphen), '/' (slash for subdirectories), '_' (underscore). When set to None all files will be downloaded to the download directory with no subdirectories.

        Raises:
            ValueError: If the download directory does not exist.
        """

        downloadDir = self._check_create_directory(downloadDir)

        # validate the manifest
        (
            total_size,
            endpoint_to_use,
            temp_manifest_file,
            list_of_directories,
        ) = self._validate_update_manifest_and_get_download_size(
            manifestFile=manifestFile,
            downloadDir=downloadDir,
            validate_manifest=validate_manifest,
            use_s5cmd_sync=use_s5cmd_sync,
            dirTemplate=dirTemplate,
        )

        total_size_rounded = round(total_size, 2)
        logger.info("Total size: " + self._format_size(total_size_rounded))

        self._s5cmd_run(
            endpoint_to_use=endpoint_to_use,
            manifest_file=temp_manifest_file,
            total_size=total_size_rounded,
            downloadDir=downloadDir,
            quiet=quiet,
            show_progress_bar=show_progress_bar,
            use_s5cmd_sync=use_s5cmd_sync,
            dirTemplate=dirTemplate,
            list_of_directories=list_of_directories,
        )

    def citations_from_manifest(
        self,
        manifestFile: str,
        citation_format: str = CITATION_FORMAT_APA,
    ):
        """Get the list of publications that should be cited/attributed for a cohort defined by a manifest.

        Args:
            manifestFile (str: string containing the path to the manifest file.
            format (str): string containing the format of the citation. Must be one of the following: CITATION_FORMAT_APA, CITATION_FORMAT_BIBTEX, CITATION_FORMAT_JSON. Defaults to CITATION_FORMAT_APA. Can be initialized to the alternative formats as allowed by DOI API, see https://citation.crosscite.org/docs.html#sec-4.

        Returns:
            List of citations in the requested format.
        """

        manifest_df = pd.read_csv(
            manifestFile,
            comment="#",
            skip_blank_lines=True,
            header=None,
            names=["manifest_line"],
        )
        uuid_pattern = r"s3://.*/([^/]+)/\*"
        manifest_df["crdc_series_uuid"] = manifest_df["manifest_line"].str.extract(
            uuid_pattern, expand=False
        )
        index_copy = self.index[["series_aws_url", "SeriesInstanceUID"]].copy()
        index_copy["crdc_series_uuid"] = index_copy["series_aws_url"].str.extract(
            uuid_pattern, expand=False
        )
        query = """
        SELECT
          SeriesInstanceUID
        FROM
          index_copy
        JOIN
          manifest_df
        ON
          index_copy.crdc_series_uuid = manifest_df.crdc_series_uuid
        """

        result_df = self.sql_query(query)

        return self.citations_from_selection(
            seriesInstanceUID=result_df["SeriesInstanceUID"].tolist(),
            citation_format=citation_format,
        )

    def citations_from_selection(
        self,
        collection_id=None,
        patientId=None,
        studyInstanceUID=None,
        seriesInstanceUID=None,
        citation_format=CITATION_FORMAT_APA,
    ):
        """Get the list of publications that should be cited/attributed for the specific collection, patient (case) ID, study or series UID.

        Args:
            collection_id: string or list of strings containing the values of collection_id to filter by
            patientId: string or list of strings containing the values of PatientID to filter by
            studyInstanceUID (str): string or list of strings containing the values of DICOM StudyInstanceUID to filter by
            seriesInstanceUID: string or list of strings containing the values of DICOM SeriesInstanceUID to filter by
            format: string containing the format of the citation. Must be one of the following: CITATION_FORMAT_APA, CITATION_FORMAT_BIBTEX, CITATION_FORMAT_JSON. Defaults to CITATION_FORMAT_APA. Can be initialized to the alternative formats as allowed by DOI API, see https://citation.crosscite.org/docs.html#sec-4.

        Returns:
            List of citations in the requested format.
        """
        result_df = self._safe_filter_by_selection(
            self.index,
            collection_id=collection_id,
            patientId=patientId,
            studyInstanceUID=studyInstanceUID,
            seriesInstanceUID=seriesInstanceUID,
        )

        citations = []

        if not result_df.empty:
            distinct_dois = result_df["source_DOI"].unique().tolist()

            if len(distinct_dois) == 0:
                logger.error("No DOIs found for the selection.")
                return citations

            # include citation for the currently main IDC publication
            # https://doi.org/10.1148/rg.230180
            distinct_dois.append("10.1148/rg.230180")

            headers = {"accept": citation_format}
            timeout = 30

            for doi in distinct_dois:
                url = "https://dx.doi.org/" + doi

                logger.debug(f"Requesting citation for DOI: {doi}")

                response = requests.get(url, headers=headers, timeout=timeout)

                logger.debug("Received response: " + str(response.status_code))

                if response.status_code == 200:
                    if citation_format == self.CITATION_FORMAT_JSON:
                        citations.append(response.json())
                    else:
                        citations.append(response.text)
                    logger.debug("Received citation: " + citations[-1])

                else:
                    logger.error(f"Failed to get citation for DOI: {url}")
                    logger.error(
                        f"DOI server response status code: {response.status_code}"
                    )

        return citations

    def download_from_selection(
        self,
        downloadDir,
        dry_run=False,
        collection_id=None,
        patientId=None,
        studyInstanceUID=None,
        seriesInstanceUID=None,
        sopInstanceUID=None,
        quiet=True,
        show_progress_bar=True,
        use_s5cmd_sync=False,
        dirTemplate=DOWNLOAD_HIERARCHY_DEFAULT,
    ):
        """Download the files corresponding to the selection. The filtering will be applied in sequence (but does it matter?) by first selecting the collection(s), followed by
        patient(s), study(studies) and series. If no filtering is applied, all the files will be downloaded.

        Args:
            downloadDir: string containing the path to the directory to download the files to
            dry_run: calculates the size of the cohort but download does not start
            collection_id: string or list of strings containing the values of collection_id to filter by
            patientId: string or list of strings containing the values of PatientID to filter by
            studyInstanceUID: string or list of strings containing the values of DICOM StudyInstanceUID to filter by
            seriesInstanceUID: string or list of strings containing the values of DICOM SeriesInstanceUID to filter by
            sopInstanceUID: string or list of strings containing the values of DICOM SOPInstanceUID to filter by
            quiet (bool): If True, suppresses the output of the subprocess. Defaults to True
            show_progress_bar (bool): If True, tracks the progress of download
            use_s5cmd_sync (bool): If True, will use s5cmd sync operation instead of cp when downloadDirectory is not empty; this can significantly improve the download speed if the content is partially downloaded
            dirTemplate (str): Download directory hierarchy template. This variable defines the folder hierarchy for the organizing the downloaded files in downloadDirectory. Defaults to index.DOWNLOAD_HIERARCHY_DEFAULT set to %collection_id/%PatientID/%StudyInstanceUID/%Modality_%SeriesInstanceUID. The template string can be built using a combination of selected metadata attributes (PatientID, collection_id, Modality, StudyInstanceUID, SeriesInstanceUID) that must be prefixed by '%'. The following special characters can be used as separators: '-' (hyphen), '/' (slash for subdirectories), '_' (underscore). When set to None all files will be downloaded to the download directory with no subdirectories.

        """

        downloadDir = self._check_create_directory(downloadDir)
<<<<<<< HEAD

        # If SOPInstanceUID(s) are given, we need to join the main index with the instance-level index
        if sopInstanceUID:
            if hasattr(
                self, "sm_instance_index"
            ):  # check if instance-level index is installed
                index_to_be_filtered = self.sm_instance_index
            else:
                logger.error(
                    "Instance-level access not possible because instance-level index not installed."
                )
                raise ValueError(
                    "Instance-level access not possible because instance-level index not installed."
                )
        else:
            index_to_be_filtered = self.index
=======
>>>>>>> 44c3977f

        result_df = self._safe_filter_by_selection(
            index_to_be_filtered,
            collection_id=collection_id,
            patientId=patientId,
            studyInstanceUID=studyInstanceUID,
            seriesInstanceUID=seriesInstanceUID,
            sopInstanceUID=sopInstanceUID,
        )

<<<<<<< HEAD
        if not sopInstanceUID:
            total_size = round(result_df["series_size_MB"].sum(), 2)
        else:
            total_size_bytes = round(result_df["instance_size"].sum(), 2)
            logger.info(
                "Total size of files to download: "
                + self._format_size(total_size_bytes, size_in_bytes=True)
            )

        # disk_free_space_MB = psutil.disk_usage(downloadDir).free / (1000 * 1000)
        # if disk_free_space_MB < total_size:
        #    logger.error("Not enough free space on disk to download the files.")
        #    logger.error(
        #        "Total size of files to download: " + self._format_size(total_size)
        #    )
        #    logger.error(
        #        "Total free space on disk: " + self._format_size(disk_free_space_MB)
        #    )
        #    return

=======
        total_size = round(result_df["series_size_MB"].sum(), 2)
        disk_free_space_MB = psutil.disk_usage(downloadDir).free / (1000 * 1000)
        if disk_free_space_MB < total_size:
            logger.error("Not enough free space on disk to download the files.")
            logger.error(
                "Total size of files to download: " + self._format_size(total_size)
            )
            logger.error(
                "Total free space on disk: " + self._format_size(disk_free_space_MB)
            )
            return

        logger.info("Total size of files to download: " + self._format_size(total_size))
>>>>>>> 44c3977f
        logger.info(
            "Total free space on disk: "
            + str(psutil.disk_usage(downloadDir).free / (1000 * 1000 * 1000))
            + " GB"
        )

        if dry_run:
            logger.info(
                "Dry run. Not downloading files. Rerun with dry_run=False to download the files."
            )
            return

        if dirTemplate is not None:
            hierarchy = self._generate_sql_concat_for_building_directory(
                downloadDir=downloadDir,
                dirTemplate=dirTemplate,
            )
            if sopInstanceUID:
                sql = f"""
                    WITH temp as
                        (
                            SELECT
                                sopInstanceUID
                            FROM
                                result_df
                        )
                    SELECT
                        CONCAT(TRIM('*' FROM series_aws_url), crdc_instance_uuid, '.dcm') as instance_url,
                        CONCAT({hierarchy}, '/') as path
                    FROM
                        temp
                    JOIN
                        sm_instance_index using (sopInstanceUID)
                    """
            else:
                sql = f"""
                    WITH temp as
                        (
                            SELECT
                                seriesInstanceUID
                            FROM
                                result_df
                        )
                    SELECT
                        series_aws_url,
                        {hierarchy} as path
                    FROM
                        temp
                    JOIN
                        index using (seriesInstanceUID)
                    """
            result_df = self.sql_query(sql)
            # Download the files and make temporary file to store the list of files to download

        with tempfile.NamedTemporaryFile(mode="w", delete=False) as manifest_file:
            # Determine column containing the URL for instance / series-level access
            if sopInstanceUID:
                if not "instance_url" in result_df:
                    result_df["instance_url"] = (
                        result_df["series_aws_url"].replace("/*", "/")
                        + result_df["crdc_instance_uuid"]
                        + ".dcm"
                    )
                url_column = "instance_url"
            else:
                url_column = "series_aws_url"

            if use_s5cmd_sync and len(os.listdir(downloadDir)) != 0:
                if dirTemplate is not None:
                    result_df["s5cmd_cmd"] = (
                        "sync " + result_df[url_column] + ' "' + result_df["path"] + '"'
                    )
                else:
                    result_df["s5cmd_cmd"] = (
                        "sync " + result_df[url_column] + ' "' + downloadDir + '"'
                    )
            elif dirTemplate is not None:
                result_df["s5cmd_cmd"] = (
                    "cp " + result_df[url_column] + ' "' + result_df["path"] + '"'
                )
            else:
                result_df["s5cmd_cmd"] = (
                    "cp " + result_df[url_column] + ' "' + downloadDir + '"'
                )

            # Combine all commands into a single string with newline separators
            commands = "\n".join(result_df["s5cmd_cmd"])
            manifest_file.write(commands)

            if dirTemplate is not None:
                list_of_directories = result_df.path.to_list()
            else:
                list_of_directories = [downloadDir]
        logger.debug(
            """
Temporary download manifest is generated and is passed to self._s5cmd_run
"""
        )
        self._s5cmd_run(
            endpoint_to_use=aws_endpoint_url,
            manifest_file=Path(manifest_file.name),
            total_size=total_size,
            downloadDir=downloadDir,
            quiet=quiet,
            show_progress_bar=show_progress_bar,
            use_s5cmd_sync=use_s5cmd_sync,
            dirTemplate=dirTemplate,
            list_of_directories=list_of_directories,
        )

    def download_dicom_instance(
        self,
        sopInstanceUID,
        downloadDir,
        dry_run=False,
        quiet=True,
        show_progress_bar=True,
        use_s5cmd_sync=False,
        dirTemplate=DOWNLOAD_HIERARCHY_DEFAULT,
    ) -> None:
        """
        Download the files corresponding to the seriesInstanceUID to the specified directory.

        Args:
            sopInstanceUID: string or list of strings containing the values of DICOM SOPInstanceUID to filter by
            downloadDir: string containing the path to the directory to download the files to
            dry_run: calculates the size of the cohort but download does not start
            quiet (bool): If True, suppresses the output of the subprocess. Defaults to True.
            show_progress_bar (bool): If True, tracks the progress of download
            use_s5cmd_sync (bool): If True, will use s5cmd sync operation instead of cp when downloadDirectory is not empty; this can significantly improve the download speed if the content is partially downloaded
            dirTemplate (str): Download directory hierarchy template. This variable defines the folder hierarchy for the organizing the downloaded files in downloadDirectory. Defaults to index.DOWNLOAD_HIERARCHY_DEFAULT set to %collection_id/%PatientID/%StudyInstanceUID/%Modality_%SeriesInstanceUID. The template string can be built using a combination of selected metadata attributes (PatientID, collection_id, Modality, StudyInstanceUID, SeriesInstanceUID) that must be prefixed by '%'. The following special characters can be used as separators: '-' (hyphen), '/' (slash for subdirectories), '_' (underscore). When set to None all files will be downloaded to the download directory with no subdirectories.

        Returns: None

        Raises:
            TypeError: If sopInstanceUID(s) passed is(are) not a string or list

        """
        self.download_from_selection(
            downloadDir,
            sopInstanceUID=sopInstanceUID,
            dry_run=dry_run,
            quiet=quiet,
            show_progress_bar=show_progress_bar,
            use_s5cmd_sync=use_s5cmd_sync,
            dirTemplate=dirTemplate,
        )

    def download_dicom_series(
        self,
        seriesInstanceUID,
        downloadDir,
        dry_run=False,
        quiet=True,
        show_progress_bar=True,
        use_s5cmd_sync=False,
        dirTemplate=DOWNLOAD_HIERARCHY_DEFAULT,
    ) -> None:
        """
        Download the files corresponding to the seriesInstanceUID to the specified directory.

        Args:
            seriesInstanceUID: string or list of strings containing the values of DICOM SeriesInstanceUID to filter by
            downloadDir: string containing the path to the directory to download the files to
            dry_run: calculates the size of the cohort but download does not start
            quiet (bool): If True, suppresses the output of the subprocess. Defaults to True.
            show_progress_bar (bool): If True, tracks the progress of download
            use_s5cmd_sync (bool): If True, will use s5cmd sync operation instead of cp when downloadDirectory is not empty; this can significantly improve the download speed if the content is partially downloaded
            dirTemplate (str): Download directory hierarchy template. This variable defines the folder hierarchy for the organizing the downloaded files in downloadDirectory. Defaults to index.DOWNLOAD_HIERARCHY_DEFAULT set to %collection_id/%PatientID/%StudyInstanceUID/%Modality_%SeriesInstanceUID. The template string can be built using a combination of selected metadata attributes (PatientID, collection_id, Modality, StudyInstanceUID, SeriesInstanceUID) that must be prefixed by '%'. The following special characters can be used as separators: '-' (hyphen), '/' (slash for subdirectories), '_' (underscore). When set to None all files will be downloaded to the download directory with no subdirectories.

        Returns: None

        Raises:
            TypeError: If seriesInstanceUID(s) passed is(are) not a string or list

        """
        self.download_from_selection(
            downloadDir,
            seriesInstanceUID=seriesInstanceUID,
            dry_run=dry_run,
            quiet=quiet,
            show_progress_bar=show_progress_bar,
            use_s5cmd_sync=use_s5cmd_sync,
            dirTemplate=dirTemplate,
        )

    def download_dicom_studies(
        self,
        studyInstanceUID,
        downloadDir,
        dry_run=False,
        quiet=True,
        show_progress_bar=True,
        use_s5cmd_sync=False,
        dirTemplate=DOWNLOAD_HIERARCHY_DEFAULT,
    ) -> None:
        """
        Download the files corresponding to the studyInstanceUID to the specified directory.

        Args:
            studyInstanceUID: string or list of strings containing the values of DICOM studyInstanceUID to filter by
            downloadDir: string containing the path to the directory to download the files to
            dry_run: calculates the size of the cohort but download does not start
            quiet (bool): If True, suppresses the output of the subprocess. Defaults to True.
            show_progress_bar (bool): If True, tracks the progress of download
            use_s5cmd_sync (bool): If True, will use s5cmd sync operation instead of cp when downloadDirectory is not empty; this can significantly improve the download speed if the content is partially downloaded
            dirTemplate (str): Download directory hierarchy template. This variable defines the folder hierarchy for the organizing the downloaded files in downloadDirectory. Defaults to index.DOWNLOAD_HIERARCHY_DEFAULT set to %collection_id/%PatientID/%StudyInstanceUID/%Modality_%SeriesInstanceUID. The template string can be built using a combination of selected metadata attributes (PatientID, collection_id, Modality, StudyInstanceUID, SeriesInstanceUID) that must be prefixed by '%'. The following special characters can be used as separators: '-' (hyphen), '/' (slash for subdirectories), '_' (underscore). When set to None all files will be downloaded to the download directory with no subdirectories.

        Returns: None

        Raises:
            TypeError: If seriesInstanceUID(s) passed is(are) not a string or list

        """
        self.download_from_selection(
            downloadDir,
            studyInstanceUID=studyInstanceUID,
            dry_run=dry_run,
            quiet=quiet,
            show_progress_bar=show_progress_bar,
            use_s5cmd_sync=use_s5cmd_sync,
            dirTemplate=dirTemplate,
        )

    def download_dicom_patients(
        self,
        patientId,
        downloadDir,
        dry_run=False,
        quiet=True,
        show_progress_bar=True,
        use_s5cmd_sync=False,
        dirTemplate=DOWNLOAD_HIERARCHY_DEFAULT,
    ) -> None:
        """
        Download the files corresponding to the studyInstanceUID to the specified directory.

        Args:
            patientId: string or list of strings containing the values of DICOM patientId to filter by
            downloadDir: string containing the path to the directory to download the files to
            dry_run: calculates the size of the cohort but download does not start
            quiet (bool): If True, suppresses the output of the subprocess. Defaults to True.
            show_progress_bar (bool): If True, tracks the progress of download
            use_s5cmd_sync (bool): If True, will use s5cmd sync operation instead of cp when downloadDirectory is not empty; this can significantly improve the download speed if the content is partially downloaded
            dirTemplate (str): Download directory hierarchy template. This variable defines the folder hierarchy for the organizing the downloaded files in downloadDirectory. Defaults to index.DOWNLOAD_HIERARCHY_DEFAULT set to %collection_id/%PatientID/%StudyInstanceUID/%Modality_%SeriesInstanceUID. The template string can be built using a combination of selected metadata attributes (PatientID, collection_id, Modality, StudyInstanceUID, SeriesInstanceUID) that must be prefixed by '%'. The following special characters can be used as separators: '-' (hyphen), '/' (slash for subdirectories), '_' (underscore). When set to None all files will be downloaded to the download directory with no subdirectories.

        Returns: None

        Raises:
            TypeError: If patientId(s) passed is(are) not a string or list

        """
        self.download_from_selection(
            downloadDir,
            patientId=patientId,
            dry_run=dry_run,
            quiet=quiet,
            show_progress_bar=show_progress_bar,
            use_s5cmd_sync=use_s5cmd_sync,
            dirTemplate=dirTemplate,
        )

    def download_collection(
        self,
        collection_id,
        downloadDir,
        dry_run=False,
        quiet=True,
        show_progress_bar=True,
        use_s5cmd_sync=False,
        dirTemplate=DOWNLOAD_HIERARCHY_DEFAULT,
    ) -> None:
        """
        Download the files corresponding to the studyInstanceUID to the specified directory.

        Args:
            collection_id: string or list of strings containing the values of DICOM patientId to filter by
            downloadDir: string containing the path to the directory to download the files to
            dry_run: calculates the size of the cohort but download does not start
            quiet (bool): If True, suppresses the output of the subprocess. Defaults to True.
            show_progress_bar (bool): If True, tracks the progress of download
            use_s5cmd_sync (bool): If True, will use s5cmd sync operation instead of cp when downloadDirectory is not empty; this can significantly improve the download speed if the content is partially downloaded
            dirTemplate (str): Download directory hierarchy template. This variable defines the folder hierarchy for the organizing the downloaded files in downloadDirectory. Defaults to index.DOWNLOAD_HIERARCHY_DEFAULT set to %collection_id/%PatientID/%StudyInstanceUID/%Modality_%SeriesInstanceUID. The template string can be built using a combination of selected metadata attributes (PatientID, collection_id, Modality, StudyInstanceUID, SeriesInstanceUID) that must be prefixed by '%'. The following special characters can be used as separators: '-' (hyphen), '/' (slash for subdirectories), '_' (underscore). When set to None all files will be downloaded to the download directory with no subdirectories.

        Returns: None

        Raises:
            TypeError: If collection_id(s) passed is(are) not a string or list

        """
        self.download_from_selection(
            downloadDir,
            collection_id=collection_id,
            dry_run=dry_run,
            quiet=quiet,
            show_progress_bar=show_progress_bar,
            use_s5cmd_sync=use_s5cmd_sync,
            dirTemplate=dirTemplate,
        )

    def sql_query(self, sql_query):
        """Execute SQL query against the table in the index using duckdb.

        Args:
            sql_query: string containing the SQL query to execute. The table name to use in the FROM clause is 'index' (without quotes).

        Returns:
            pandas dataframe containing the results of the query

        Raises:
            duckdb.Error: any exception that duckdb.query() raises
        """

        index = self.index
<<<<<<< HEAD
        # TODO: find a more elegant way to automate the following
=======
        logger.debug("Executing SQL query: " + sql_query)
        # TODO: find a more elegant way to automate the following:  https://www.perplexity.ai/search/write-python-code-that-iterate-XY9ppywbQFSRnOpgbwx_uQ
>>>>>>> 44c3977f
        if hasattr(self, "sm_index"):
            sm_index = self.sm_index
        if hasattr(self, "sm_instance_index"):
            sm_instance_index = self.sm_instance_index
        if hasattr(self, "clinical_index"):
            clinical_index = self.clinical_index
        return duckdb.query(sql_query).to_df()<|MERGE_RESOLUTION|>--- conflicted
+++ resolved
@@ -1558,7 +1558,6 @@
         """
 
         downloadDir = self._check_create_directory(downloadDir)
-<<<<<<< HEAD
 
         # If SOPInstanceUID(s) are given, we need to join the main index with the instance-level index
         if sopInstanceUID:
@@ -1575,8 +1574,6 @@
                 )
         else:
             index_to_be_filtered = self.index
-=======
->>>>>>> 44c3977f
 
         result_df = self._safe_filter_by_selection(
             index_to_be_filtered,
@@ -1587,7 +1584,6 @@
             sopInstanceUID=sopInstanceUID,
         )
 
-<<<<<<< HEAD
         if not sopInstanceUID:
             total_size = round(result_df["series_size_MB"].sum(), 2)
         else:
@@ -1597,19 +1593,6 @@
                 + self._format_size(total_size_bytes, size_in_bytes=True)
             )
 
-        # disk_free_space_MB = psutil.disk_usage(downloadDir).free / (1000 * 1000)
-        # if disk_free_space_MB < total_size:
-        #    logger.error("Not enough free space on disk to download the files.")
-        #    logger.error(
-        #        "Total size of files to download: " + self._format_size(total_size)
-        #    )
-        #    logger.error(
-        #        "Total free space on disk: " + self._format_size(disk_free_space_MB)
-        #    )
-        #    return
-
-=======
-        total_size = round(result_df["series_size_MB"].sum(), 2)
         disk_free_space_MB = psutil.disk_usage(downloadDir).free / (1000 * 1000)
         if disk_free_space_MB < total_size:
             logger.error("Not enough free space on disk to download the files.")
@@ -1621,8 +1604,6 @@
             )
             return
 
-        logger.info("Total size of files to download: " + self._format_size(total_size))
->>>>>>> 44c3977f
         logger.info(
             "Total free space on disk: "
             + str(psutil.disk_usage(downloadDir).free / (1000 * 1000 * 1000))
@@ -1937,12 +1918,9 @@
         """
 
         index = self.index
-<<<<<<< HEAD
-        # TODO: find a more elegant way to automate the following
-=======
+
         logger.debug("Executing SQL query: " + sql_query)
         # TODO: find a more elegant way to automate the following:  https://www.perplexity.ai/search/write-python-code-that-iterate-XY9ppywbQFSRnOpgbwx_uQ
->>>>>>> 44c3977f
         if hasattr(self, "sm_index"):
             sm_index = self.sm_index
         if hasattr(self, "sm_instance_index"):
