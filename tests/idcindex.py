--- conflicted
+++ resolved
@@ -423,13 +423,6 @@
             )
             assert len(os.listdir(temp_dir)) != 0
 
-<<<<<<< HEAD
-    # def test_singleton(self):
-    #     i1 = IDCClient()
-    #     i2 = IDCClient()
-
-    #     assert i1 == i2
-
     def test_singleton_attribute(self):
         
         # singleton, initialized on first use
@@ -459,7 +452,7 @@
         assert isinstance(i2, IDCClient)
         assert isinstance(i3, IDCClient)
         assert isinstance(i4, IDCClient)
-=======
+        
     def test_cli_download(self):
         runner = CliRunner()
         with runner.isolated_filesystem():
@@ -468,8 +461,6 @@
                 ["1.3.6.1.4.1.14519.5.2.1.7695.1700.114861588187429958687900856462"],
             )
             assert len(os.listdir(Path.cwd())) != 0
->>>>>>> d9788f4d
-
 
 if __name__ == "__main__":
     unittest.main()