--- conflicted
+++ resolved
@@ -33,11 +33,7 @@
 dynamic = ["version"]
 dependencies = [
   "click",
-<<<<<<< HEAD
-  'duckdb>=0.10.0',
-=======
   'duckdb>=0.10.0,<1.1.0',
->>>>>>> 44c3977f
   "idc-index-data==19.0.1",
   "packaging",
   "pandas<2.2",
